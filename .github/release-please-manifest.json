{
  "packages/access-client": "0.0.0",
  "packages/blob-index": "0.0.0",
  "packages/cli": "1.0.1",
  "packages/filecoin-api": "1.0.0",
  "packages/filecoin-client": "1.0.0",
<<<<<<< HEAD
  "packages/capabilities": "1.1.1",
  "packages/upload-api": "1.1.8",
=======
  "packages/capabilities": "1.1.2",
  "packages/upload-api": "1.1.7",
>>>>>>> 92716cf2
  "packages/upload-client": "1.0.1",
  "packages/w3up-client": "1.0.5",
  "packages/did-mailto": "1.0.0"
}<|MERGE_RESOLUTION|>--- conflicted
+++ resolved
@@ -4,13 +4,8 @@
   "packages/cli": "1.0.1",
   "packages/filecoin-api": "1.0.0",
   "packages/filecoin-client": "1.0.0",
-<<<<<<< HEAD
-  "packages/capabilities": "1.1.1",
+  "packages/capabilities": "1.1.2",
   "packages/upload-api": "1.1.8",
-=======
-  "packages/capabilities": "1.1.2",
-  "packages/upload-api": "1.1.7",
->>>>>>> 92716cf2
   "packages/upload-client": "1.0.1",
   "packages/w3up-client": "1.0.5",
   "packages/did-mailto": "1.0.0"
