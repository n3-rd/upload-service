{
  "name": "storacha",
  "version": "0.0.0",
  "private": true,
  "packageManager": "pnpm@10.1.0+sha512.c89847b0667ddab50396bbbd008a2a43cf3b581efd59cf5d9aa8923ea1fb4b8106c041d540d08acb095037594d73ebc51e1ec89ee40c88b30b8a66c0fae0ac1b",
  "scripts": {},
  "devDependencies": {
<<<<<<< HEAD
    "@docusaurus/core": "^3.0.0",
    "@docusaurus/preset-classic": "^3.0.0",
    "@nx/js": "20.3.2",
    "@nx/next": "20.3.2",
    "docusaurus-plugin-typedoc": "^0.21.0",
    "lint-staged": "^13.2.0",
    "nx": "20.3.2",
=======
    "@nx/devkit": "20.3.2",
    "@nx/js": "catalog:",
    "@types/npm-registry-fetch": "^8.0.7",
    "depcheck": "catalog:",
    "eslint": "catalog:",
    "lint-staged": "catalog:",
    "loglevel": "^1.9.2",
    "npm-registry-fetch": "^18.0.2",
    "nx": "catalog:",
    "octokit": "^4.1.2",
>>>>>>> d8c0b4b5
    "prettier": "2.8.3",
    "react": "catalog:",
    "simple-git": "^3.27.0",
    "tsx": "^4.19.3",
    "typescript": "catalog:"
  },
  "engines": {
    "node": ">=16"
  },
<<<<<<< HEAD
  "dependencies": {
    "depcheck": "^1.4.3",
    "next": "14.2.16",
    "react-dom": "18.3.1",
    "typedoc-plugin-missing-exports": "^2.1.0"
  },
=======
>>>>>>> d8c0b4b5
  "pnpm": {
    "overrides": {
      "hd-scripts>@typescript-eslint/eslint-plugin": "catalog:",
      "hd-scripts>@typescript-eslint/parser": "catalog:",
      "eslint-config-standard-with-typescript>@typescript-eslint/eslint-plugin": "catalog:",
      "eslint-config-standard-with-typescript>@typescript-eslint/parser": "catalog:"
    }
  }
}<|MERGE_RESOLUTION|>--- conflicted
+++ resolved
@@ -5,15 +5,10 @@
   "packageManager": "pnpm@10.1.0+sha512.c89847b0667ddab50396bbbd008a2a43cf3b581efd59cf5d9aa8923ea1fb4b8106c041d540d08acb095037594d73ebc51e1ec89ee40c88b30b8a66c0fae0ac1b",
   "scripts": {},
   "devDependencies": {
-<<<<<<< HEAD
     "@docusaurus/core": "^3.0.0",
     "@docusaurus/preset-classic": "^3.0.0",
-    "@nx/js": "20.3.2",
     "@nx/next": "20.3.2",
     "docusaurus-plugin-typedoc": "^0.21.0",
-    "lint-staged": "^13.2.0",
-    "nx": "20.3.2",
-=======
     "@nx/devkit": "20.3.2",
     "@nx/js": "catalog:",
     "@types/npm-registry-fetch": "^8.0.7",
@@ -24,7 +19,6 @@
     "npm-registry-fetch": "^18.0.2",
     "nx": "catalog:",
     "octokit": "^4.1.2",
->>>>>>> d8c0b4b5
     "prettier": "2.8.3",
     "react": "catalog:",
     "simple-git": "^3.27.0",
@@ -34,15 +28,12 @@
   "engines": {
     "node": ">=16"
   },
-<<<<<<< HEAD
   "dependencies": {
     "depcheck": "^1.4.3",
     "next": "14.2.16",
     "react-dom": "18.3.1",
     "typedoc-plugin-missing-exports": "^2.1.0"
   },
-=======
->>>>>>> d8c0b4b5
   "pnpm": {
     "overrides": {
       "hd-scripts>@typescript-eslint/eslint-plugin": "catalog:",
