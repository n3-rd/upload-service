{
  "name": "@storacha/upload-client",
  "version": "1.0.5",
  "description": "The storacha.network upload client",
  "homepage": "https://storacha.network",
  "repository": {
    "type": "git",
    "url": "https://github.com/storacha/upload-service.git",
    "directory": "packages/upload-client"
  },
  "author": "Alan Shaw",
  "license": "Apache-2.0 OR MIT",
  "type": "module",
  "types": "dist/index.d.ts",
  "main": "dist/index.js",
  "// scripts": "The `test-:*` scripts are internal only, to be run by `npm-run-all` in parallel with the mock servers.",
  "scripts": {
    "dev": "tsc --build --watch --preserveWatchOutput",
    "clean": "rm -rf dist *.tsbuildinfo",
    "lint": "eslint '**/*.{js,ts}' && prettier --check '**/*.{js,ts,yml,json}' --ignore-path ../../.gitignore",
    "lint:fix": "eslint --fix '**/*.{js,ts}' && prettier --write '**/*.{js,ts,yml,json}' --ignore-path ../../.gitignore",
    "test:node": "npm-run-all --parallel --race --npm-path pnpm mock:* 'test-:node'",
    "test-:node": "hundreds -r html -r text mocha 'test/**/!(*.browser).test.js' -n experimental-vm-modules -n no-warnings",
    "test:browser": "npm-run-all --parallel --race --npm-path pnpm mock:* 'test-:browser'",
    "test-:browser": "playwright-test 'test/**/!(*.node).test.js'",
    "mock": "npm-run-all --parallel mock:*",
    "mock:receipts-server": "PORT=9201 node test/helpers/receipts-server.js",
    "mock:bucket-200": "PORT=9200 STATUS=200 node test/helpers/bucket-server.js",
    "mock:bucket-400": "PORT=9400 STATUS=400 node test/helpers/bucket-server.js",
    "mock:bucket-500": "PORT=9500 STATUS=500 node test/helpers/bucket-server.js",
    "attw": "attw --pack .",
    "rc": "npm version prerelease --preid rc"
  },
  "exports": {
    ".": "./dist/index.js",
    "./blob": "./dist/blob/index.js",
    "./car": "./dist/car.js",
    "./fetch-with-upload-progress": "./dist/fetch-with-upload-progress.js",
    "./index": "./dist/index/index.js",
    "./sharding": "./dist/sharding.js",
    "./upload": "./dist/upload/index.js",
    "./unixfs": "./dist/unixfs.js",
    "./types": "./dist/types.js"
  },
  "files": [
    "dist",
    "!dist/**/*.js.map"
  ],
  "dependencies": {
    "@ipld/car": "^5.2.2",
    "@ipld/dag-cbor": "catalog:",
    "@ipld/dag-ucan": "^3.4.5",
    "@ipld/unixfs": "catalog:",
    "@storacha/blob-index": "workspace:^",
    "@storacha/capabilities": "workspace:^",
    "@storacha/filecoin-client": "workspace:^",
<<<<<<< HEAD
    "@ucanto/client": "catalog:",
    "@ucanto/core": "catalog:",
    "@ucanto/interface": "^10.1.1",
    "@ucanto/transport": "catalog:",
=======
    "@ucanto/client": "^9.0.1",
    "@ucanto/core": "^10.3.0",
    "@ucanto/interface": "^10.2.0",
    "@ucanto/transport": "^9.1.1",
>>>>>>> 88e99d02
    "@web3-storage/data-segment": "^5.1.0",
    "ipfs-utils": "catalog:",
    "multiformats": "^13.3.1",
    "p-retry": "catalog:",
    "varint": "catalog:"
  },
  "devDependencies": {
    "@arethetypeswrong/cli": "catalog:",
    "@storacha/eslint-config": "workspace:^",
    "@types/assert": "^1.5.6",
    "@types/mocha": "^10.0.1",
    "@types/node": "^20.8.4",
    "@types/varint": "catalog:",
    "@typescript-eslint/eslint-plugin": "catalog:",
    "@ucanto/principal": "^9.0.2",
    "@ucanto/server": "^10.2.0",
    "@web3-storage/content-claims": "^5.1.3",
    "assert": "catalog:",
    "blockstore-core": "catalog:",
    "c8": "^7.13.0",
    "hundreds": "catalog:",
    "ipfs-unixfs-exporter": "catalog:",
    "mocha": "^10.2.0",
    "npm-run-all": "catalog:",
    "playwright-test": "catalog:",
    "typescript": "catalog:"
  },
  "eslintConfig": {
    "extends": [
      "@storacha/eslint-config"
    ],
    "parserOptions": {
      "project": "./tsconfig.json"
    },
    "env": {
      "es2022": true,
      "mocha": true,
      "browser": true,
      "node": true
    },
    "globals": {
      "AsyncIterator": "readonly"
    },
    "ignorePatterns": [
      "dist",
      "coverage"
    ]
  },
  "depcheck": {
    "specials": [
      "bin"
    ],
    "ignores": [
      "@types/*",
      "assert",
      "c8",
      "@storacha/eslint-config"
    ]
  }
}<|MERGE_RESOLUTION|>--- conflicted
+++ resolved
@@ -54,17 +54,10 @@
     "@storacha/blob-index": "workspace:^",
     "@storacha/capabilities": "workspace:^",
     "@storacha/filecoin-client": "workspace:^",
-<<<<<<< HEAD
     "@ucanto/client": "catalog:",
     "@ucanto/core": "catalog:",
-    "@ucanto/interface": "^10.1.1",
+    "@ucanto/interface": "catalog:",
     "@ucanto/transport": "catalog:",
-=======
-    "@ucanto/client": "^9.0.1",
-    "@ucanto/core": "^10.3.0",
-    "@ucanto/interface": "^10.2.0",
-    "@ucanto/transport": "^9.1.1",
->>>>>>> 88e99d02
     "@web3-storage/data-segment": "^5.1.0",
     "ipfs-utils": "catalog:",
     "multiformats": "^13.3.1",
