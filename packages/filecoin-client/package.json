--- conflicted
+++ resolved
@@ -37,17 +37,10 @@
   "dependencies": {
     "@ipld/dag-ucan": "^3.4.5",
     "@storacha/capabilities": "workspace:^",
-<<<<<<< HEAD
     "@ucanto/client": "catalog:",
     "@ucanto/core": "catalog:",
-    "@ucanto/interface": "^10.1.1",
+    "@ucanto/interface": "catalog:",
     "@ucanto/transport": "catalog:"
-=======
-    "@ucanto/client": "^9.0.1",
-    "@ucanto/core": "^10.3.0",
-    "@ucanto/interface": "^10.2.0",
-    "@ucanto/transport": "^9.1.1"
->>>>>>> 88e99d02
   },
   "devDependencies": {
     "@arethetypeswrong/cli": "catalog:",
